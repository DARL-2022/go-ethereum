--- conflicted
+++ resolved
@@ -50,17 +50,13 @@
 MODE_ETHANE = 1
 execution_mode = MODE_ETHANOS
 
-<<<<<<< HEAD
-restorefile = 'restore_315_1_2000000.json'
-=======
 RESTORE_ALL = 0
 RESTORE_RECENT = 1
 RESTORE_OLDEST = 2
 RESTORE_BIGGEST = 3 # not programmed
 restore_mode = RESTORE_ALL
 
-restorefile = 'restore_315_7000001_7010000.json'
->>>>>>> bcd3e806
+restorefile = 'restore_315_1_2000000.json'
 
 conn_geth = lambda path: Web3(Web3.IPCProvider(path))
 conn_mariadb = lambda host, user, password, database: pymysql.connect(host=host, user=user, password=password, database=database, cursorclass=pymysql.cursors.DictCursor)
